--- conflicted
+++ resolved
@@ -80,7 +80,6 @@
 test_SequenceOfVectorsErase_SOURCES = $(top_srcdir)/test/test_SequenceOfVectors/test_SequenceOfVectorsErase.C
 
 # Files to freedom stamp
-<<<<<<< HEAD
 srcstamp =
 srcstamp += $(test_uqEnvironmentCopy_SOURCES)
 srcstamp += $(test_uqEnvironmentEquals_SOURCES)
@@ -117,6 +116,9 @@
 TESTS += $(top_builddir)/test/test_operator
 TESTS += $(top_builddir)/test/test_inf_gaussian
 TESTS += $(top_builddir)/test/test_inf_options
+TESTS += $(top_builddir)/test/test_SequenceOfVectorsErase
+
+XFAIL_TESTS = $(top_builddir)/test/test_SequenceOfVectorsErase
 
 EXTRA_DIST =
 EXTRA_DIST += common/compare.pl
@@ -128,53 +130,6 @@
 CLEANFILES =
 CLEANFILES += $(top_srcdir)/test/test_Environment/debug_output_sub0.txt
 CLEANFILES += $(top_srcdir)/test/gslvector_out_sub0.m
-=======
-srcstamp = $(test_uqEnvironmentCopy_SOURCES) \
-					 $(test_uqEnvironmentEquals_SOURCES) \
-					 $(test_uqEnvironmentNonFatal_SOURCES) \
-					 $(test_uqEnvironmentOptionsPrint_SOURCES) \
-					 $(test_uqGslVectorConstructorFatal_SOURCES) \
-					 $(test_uqGslVector_SOURCES) \
-					 $(test_uqGaussianVectorRVClass_SOURCES) \
-           $(test_uqGslMatrixConstructorFatal_SOURCES) \
-					 $(test_uqGslMatrix_SOURCES) \
-					 $(test_operator_SOURCES) \
-					 $(test_inf_gaussian_SOURCES) \
-					 $(test_inf_options_SOURCES)
-
-
-TESTS = $(top_builddir)/test/test_uqEnvironmentCopy \
-				$(top_builddir)/test/test_uqEnvironmentEquals \
-				$(top_builddir)/test/test_uqEnvironmentNonFatal \
-        $(top_builddir)/test/test_uqEnvironmentOptionsPrint \
-				$(top_builddir)/test/test_uqGslVectorConstructorFatal \
-				$(top_builddir)/test/test_uqGslVector \
-        $(top_builddir)/test/test_uqGaussianVectorRVClass \
-				$(top_builddir)/test/test_uqGslMatrixConstructorFatal \
-				$(top_builddir)/test/test_uqGslMatrix \
-				$(top_builddir)/test/test_uqTeuchosVector \
-				$(top_builddir)/test/test_uqexception \
-				$(top_builddir)/test/test_DistArrayCtor \
-				$(top_builddir)/test/test_DistArrayCopy \
-				$(top_builddir)/test/test_DistArrayEquals \
-				$(top_builddir)/test/test_DistArrayMisc \
-				$(top_builddir)/test/test_GslVectorSpaceCtor \
-				$(top_builddir)/test/test_GslVectorSpaceMisc \
-				$(top_builddir)/test/test_IntersectionSubsetContains \
-				$(top_builddir)/test/test_operator \
-				$(top_builddir)/test/test_inf_gaussian \
-				$(top_builddir)/test/test_inf_options \
-				$(top_builddir)/test/test_SequenceOfVectorsErase
-
-EXTRA_DIST = common/compare.pl \
-						 common/verify.sh \
-						 test_uqEnvironmentOptions/test.inp \
-						test_Environment/copy_env \
-						 test_infinite/inf_options
-
-CLEANFILES = $(top_srcdir)/test/test_Environment/debug_output_sub0.txt \
-						 $(top_srcdir)/test/gslvector_out_sub0.m
->>>>>>> 1a8acab5
 
 clean-local:
 	rm -rf $(top_builddir)/test/chain0
